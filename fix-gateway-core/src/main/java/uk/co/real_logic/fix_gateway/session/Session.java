--- conflicted
+++ resolved
@@ -191,13 +191,7 @@
     public boolean isConnected()
     {
         final SessionState state = state();
-<<<<<<< HEAD
-        return state != CONNECTING
-               && state != DISCONNECTED
-               && state != DISABLED;
-=======
         return state != CONNECTING && state != DISCONNECTED && state != DISABLED;
->>>>>>> 859c2137
     }
 
     /**
