/*
 * Copyright 2015-2017 Real Logic Ltd.
 *
 * Licensed under the Apache License, Version 2.0 (the "License");
 * you may not use this file except in compliance with the License.
 * You may obtain a copy of the License at
 *
 * http://www.apache.org/licenses/LICENSE-2.0
 *
 * Unless required by applicable law or agreed to in writing, software
 * distributed under the License is distributed on an "AS IS" BASIS,
 * WITHOUT WARRANTIES OR CONDITIONS OF ANY KIND, either express or implied.
 * See the License for the specific language governing permissions and
 * limitations under the License.
 */
package uk.co.real_logic.fix_gateway.engine.framer;

import io.aeron.ControlledFragmentAssembler;
import io.aeron.Image;
import io.aeron.ImageControlledFragmentAssembler;
import io.aeron.Subscription;
import io.aeron.logbuffer.ControlledFragmentHandler;
import io.aeron.logbuffer.ControlledFragmentHandler.Action;
import io.aeron.logbuffer.Header;
import org.agrona.DirectBuffer;
import org.agrona.ErrorHandler;
import org.agrona.collections.Int2ObjectHashMap;
import org.agrona.collections.Long2LongHashMap;
import org.agrona.collections.Long2LongHashMap.LongIterator;
import org.agrona.collections.LongHashSet;
import org.agrona.concurrent.Agent;
import org.agrona.concurrent.EpochClock;
import org.agrona.concurrent.QueuedPipe;
import uk.co.real_logic.fix_gateway.DebugLogger;
import uk.co.real_logic.fix_gateway.LivenessDetector;
import uk.co.real_logic.fix_gateway.Pressure;
import uk.co.real_logic.fix_gateway.dictionary.generation.Exceptions;
import uk.co.real_logic.fix_gateway.engine.CompletionPosition;
import uk.co.real_logic.fix_gateway.engine.EngineConfiguration;
import uk.co.real_logic.fix_gateway.engine.EngineDescriptorStore;
import uk.co.real_logic.fix_gateway.engine.SessionInfo;
import uk.co.real_logic.fix_gateway.engine.framer.SubscriptionSlowPeeker.LibrarySlowPeeker;
import uk.co.real_logic.fix_gateway.engine.framer.TcpChannelSupplier.NewChannelHandler;
import uk.co.real_logic.fix_gateway.engine.logger.ReplayQuery;
import uk.co.real_logic.fix_gateway.engine.logger.SequenceNumberIndexReader;
import uk.co.real_logic.fix_gateway.messages.*;
import uk.co.real_logic.fix_gateway.protocol.*;
import uk.co.real_logic.fix_gateway.replication.ClusterFragmentAssembler;
import uk.co.real_logic.fix_gateway.replication.ClusterFragmentHandler;
import uk.co.real_logic.fix_gateway.replication.ClusterSubscription;
import uk.co.real_logic.fix_gateway.replication.ClusterableStreams;
import uk.co.real_logic.fix_gateway.session.CompositeKey;
import uk.co.real_logic.fix_gateway.session.Session;
import uk.co.real_logic.fix_gateway.session.SessionIdStrategy;
import uk.co.real_logic.fix_gateway.timing.Timer;

import java.io.File;
import java.io.IOException;
import java.net.InetSocketAddress;
import java.nio.ByteBuffer;
import java.util.ArrayList;
import java.util.Collections;
import java.util.Iterator;
import java.util.List;
import java.util.function.Consumer;
import java.util.function.Predicate;

import static io.aeron.Publication.BACK_PRESSURED;
import static io.aeron.logbuffer.ControlledFragmentHandler.Action.ABORT;
import static io.aeron.logbuffer.ControlledFragmentHandler.Action.CONTINUE;
import static java.nio.charset.StandardCharsets.US_ASCII;
import static java.util.Collections.emptyList;
import static java.util.concurrent.TimeUnit.MILLISECONDS;
import static org.agrona.collections.CollectionUtil.removeIf;
import static uk.co.real_logic.fix_gateway.GatewayProcess.OUTBOUND_LIBRARY_STREAM;
import static uk.co.real_logic.fix_gateway.LogTag.APPLICATION_HEARTBEAT;
import static uk.co.real_logic.fix_gateway.LogTag.CLUSTER_MANAGEMENT;
import static uk.co.real_logic.fix_gateway.Pressure.isBackPressured;
import static uk.co.real_logic.fix_gateway.engine.FixEngine.ENGINE_LIBRARY_ID;
import static uk.co.real_logic.fix_gateway.engine.SessionInfo.UNK_SESSION;
import static uk.co.real_logic.fix_gateway.engine.framer.Continuation.COMPLETE;
import static uk.co.real_logic.fix_gateway.engine.framer.SessionContexts.UNKNOWN_SESSION;
import static uk.co.real_logic.fix_gateway.library.FixLibrary.NO_MESSAGE_REPLAY;
import static uk.co.real_logic.fix_gateway.messages.ConnectionType.ACCEPTOR;
import static uk.co.real_logic.fix_gateway.messages.ConnectionType.INITIATOR;
import static uk.co.real_logic.fix_gateway.messages.GatewayError.*;
import static uk.co.real_logic.fix_gateway.messages.LogonStatus.LIBRARY_NOTIFICATION;
import static uk.co.real_logic.fix_gateway.messages.SequenceNumberType.DETERMINE_AT_LOGON;
import static uk.co.real_logic.fix_gateway.messages.SequenceNumberType.TRANSIENT;
import static uk.co.real_logic.fix_gateway.messages.SessionReplyStatus.*;
import static uk.co.real_logic.fix_gateway.messages.SessionState.ACTIVE;
import static uk.co.real_logic.fix_gateway.messages.SessionState.CONNECTED;

/**
 * Handles incoming connections from clients and outgoing connections to exchanges.
 */
class Framer implements Agent, EngineEndPointHandler, ProtocolHandler
{
    // TODO(Nick): This is a copy of the one from LibraryPoller,
    // TODO(Nick): This is a copy of the one from LibraryPoller,
    // but that one is also private so we can't access. Combine somewhere.
    // Combine somewhere.
    static final long NO_CORRELATION_ID = 0;
    private static final ByteBuffer CONNECT_ERROR;
    private static final List<SessionInfo> NO_SESSIONS = emptyList();

    static
    {
        final byte[] errorBytes =
            "This is not the cluster's leader node, please connect to the leader".getBytes(US_ASCII);
        CONNECT_ERROR = ByteBuffer.wrap(errorBytes);
    }

    private final RetryManager retryManager = new RetryManager();
    private final List<ResetSequenceNumberCommand> replies = new ArrayList<>();
    private final Int2ObjectHashMap<LiveLibraryInfo> idToLibrary = new Int2ObjectHashMap<>();
    private final List<LiveLibraryInfo> librariesBeingAcquired = new ArrayList<>();
    private final Consumer<AdminCommand> onAdminCommand = command -> command.execute(this);
    private final NewChannelHandler onNewConnectionFunc = this::onNewConnection;
    private final Predicate<LiveLibraryInfo> retryAcquireLibrarySessionsFunc = this::retryAcquireLibrarySessions;

    private final TcpChannelSupplier channelSupplier;
    private final EpochClock clock;
    private final Timer outboundTimer;
    private final Timer sendTimer;

    private final ControlledFragmentHandler librarySubscriber;
    private final ControlledFragmentHandler replaySubscriber;
    private final ControlledFragmentHandler replaySlowSubscriber;
    private final ClusterFragmentHandler clusterSubscriber;

    private final ReceiverEndPoints receiverEndPoints = new ReceiverEndPoints();
    private final ControlledFragmentAssembler senderEndPointAssembler;
    private final SenderEndPoints senderEndPoints;

    private final EngineConfiguration configuration;
    private final EndPointFactory endPointFactory;
    private final ClusterableStreams clusterableStreams;
    private final ClusterSubscription clusterSubscription;
    private final ClusterSlowPeeker clusterSlowPeeker;
    private final Subscription librarySubscription;
    private final SubscriptionSlowPeeker librarySlowPeeker;
    private final Image replayImage;
    private final SlowPeeker replaySlowPeeker;
    private final BlockablePosition engineBlockablePosition;
    private final GatewayPublication inboundPublication;
    private final String agentNamePrefix;
    private final CompletionPosition inboundCompletionPosition;
    private final CompletionPosition outboundLibraryCompletionPosition;
    private final CompletionPosition outboundClusterCompletionPosition;
    private final FinalImagePositions finalImagePositions;
    private final SessionIdStrategy sessionIdStrategy;
    private final SessionContexts sessionContexts;
    private final QueuedPipe<AdminCommand> adminCommands;
    private final SequenceNumberIndexReader sentSequenceNumberIndex;
    private final SequenceNumberIndexReader receivedSequenceNumberIndex;
    private final int inboundBytesReceivedLimit;
    private final int outboundLibraryFragmentLimit;
    private final int replayFragmentLimit;
    private final GatewaySessions gatewaySessions;
    /**
     * Null if inbound messages are not logged
     */
    private final ReplayQuery inboundMessages;
    private final ErrorHandler errorHandler;
    private final GatewayPublication outboundPublication;
    // Both connection id to library id maps
    private final Long2LongHashMap resendSlowStatus = new Long2LongHashMap(-1);
    private final Long2LongHashMap resendNotSlowStatus = new Long2LongHashMap(-1);

    private long nextConnectionId = (long)(Math.random() * Long.MAX_VALUE);

    Framer(
        final EpochClock clock,
        final Timer outboundTimer,
        final Timer sendTimer,
        final EngineConfiguration configuration,
        final EndPointFactory endPointFactory,
        final ClusterableStreams clusterableStreams,
        final ClusterSubscription clusterSubscription,
        final ClusterSubscription clusterSlowSubscription,
        final Subscription librarySubscription,
        final Subscription slowSubscription,
        final Image replayImage,
        final Image replaySlowImage,
        final ReplayQuery inboundMessages,
        final GatewayPublication outboundPublication,
        final GatewayPublication inboundPublication,
        final QueuedPipe<AdminCommand> adminCommands,
        final SessionIdStrategy sessionIdStrategy,
        final SessionContexts sessionContexts,
        final SequenceNumberIndexReader sentSequenceNumberIndex,
        final SequenceNumberIndexReader receivedSequenceNumberIndex,
        final GatewaySessions gatewaySessions,
        final ErrorHandler errorHandler,
        final EngineDescriptorStore engineDescriptorStore,
        final LongHashSet replicatedConnectionIds,
        final String agentNamePrefix,
        final CompletionPosition inboundCompletionPosition,
        final CompletionPosition outboundLibraryCompletionPosition,
        final CompletionPosition outboundClusterCompletionPosition,
        final FinalImagePositions finalImagePositions)
    {
        this.clock = clock;
        this.outboundTimer = outboundTimer;
        this.sendTimer = sendTimer;
        this.configuration = configuration;
        this.endPointFactory = endPointFactory;
        this.clusterSubscription = clusterSubscription;
        this.librarySubscription = librarySubscription;
        this.replayImage = replayImage;
        this.gatewaySessions = gatewaySessions;
        this.inboundMessages = inboundMessages;
        this.errorHandler = errorHandler;
        this.outboundPublication = outboundPublication;
        this.inboundPublication = inboundPublication;
        this.clusterableStreams = clusterableStreams;
        this.agentNamePrefix = agentNamePrefix;
        this.inboundCompletionPosition = inboundCompletionPosition;
        this.outboundLibraryCompletionPosition = outboundLibraryCompletionPosition;
        this.outboundClusterCompletionPosition = outboundClusterCompletionPosition;
        this.senderEndPoints = new SenderEndPoints(errorHandler);
        this.senderEndPointAssembler = new ControlledFragmentAssembler(senderEndPoints);
        this.sessionIdStrategy = sessionIdStrategy;
        this.sessionContexts = sessionContexts;
        this.adminCommands = adminCommands;
        this.sentSequenceNumberIndex = sentSequenceNumberIndex;
        this.receivedSequenceNumberIndex = receivedSequenceNumberIndex;
        this.finalImagePositions = finalImagePositions;

        this.librarySlowPeeker = new SubscriptionSlowPeeker(slowSubscription, librarySubscription);

        this.outboundLibraryFragmentLimit = configuration.outboundLibraryFragmentLimit();
        this.replayFragmentLimit = configuration.replayFragmentLimit();
        this.inboundBytesReceivedLimit = configuration.inboundBytesReceivedLimit();

        this.replaySlowPeeker = new SlowPeeker(replaySlowImage, replayImage);
        endPointFactory.replaySlowPeeker(replaySlowPeeker);

        if (isClustered())
        {
            clusterSlowPeeker = new ClusterSlowPeeker(clusterSubscription, clusterSlowSubscription);
            engineBlockablePosition = clusterSlowPeeker;
            librarySubscriber = new ControlledFragmentAssembler(new SubscriptionSplitter(
                clusterableStreams,
                new EngineProtocolSubscription(this),
                clusterableStreams.publication(OUTBOUND_LIBRARY_STREAM, "outboundLibraryStream"),
                inboundPublication,
                engineDescriptorStore,
                configuration.bindAddress().toString(),
                replicatedConnectionIds));
            clusterSubscriber = new ClusterFragmentAssembler(ProtocolSubscription.of(this));
        }
        else
        {
            engineBlockablePosition = getOutboundSlowPeeker(outboundPublication);
            librarySubscriber = new ControlledFragmentAssembler(
                ProtocolSubscription.of(this, new EngineProtocolSubscription(this)));
            clusterSubscriber = null;
            clusterSlowPeeker = null;
        }

        // We lookup replayed message by session id, since the connection id may have changed
        // if it's a persistent session.
        replaySubscriber = new ImageControlledFragmentAssembler(ProtocolSubscription.of(new ProtocolHandler()
        {
            public Action onMessage(
                final DirectBuffer buffer,
                final int offset,
                final int length,
                final int libraryId,
                final long connectionId,
                final long sessionId,
                final int sequenceIndex,
                final int messageType,
                final long timestamp,
                final MessageStatus status,
                final long position)
            {
                return senderEndPoints.onReplayMessage(connectionId, buffer, offset, length, position);
            }

            public Action onDisconnect(final int libraryId, final long connectionId, final DisconnectReason reason)
            {
                // Should never be replayed.
                return Action.CONTINUE;
            }
        }));

        replaySlowSubscriber = new ControlledFragmentAssembler(ProtocolSubscription.of(new ProtocolHandler()
        {
            public Action onMessage(
                final DirectBuffer buffer,
                final int offset,
                final int length,
                final int libraryId,
                final long connectionId,
                final long sessionId,
                final int sequenceIndex,
                final int messageType,
                final long timestamp,
                final MessageStatus status,
                final long position)
            {
                return senderEndPoints.onSlowReplayMessage(connectionId, buffer, offset, length, position);
            }

            public Action onDisconnect(final int libraryId, final long connectionId, final DisconnectReason reason)
            {
                // Should never be replayed.
                return Action.CONTINUE;
            }
        }));

        try
        {
            channelSupplier = configuration.channelSupplier();
        }
        catch (final IOException ex)
        {
            throw new IllegalArgumentException(ex);
        }
    }

    private LibrarySlowPeeker getOutboundSlowPeeker(final GatewayPublication outboundPublication)
    {
        final int outboundSessionId = outboundPublication.id();
        LibrarySlowPeeker outboundSlowPeeker;
        while ((outboundSlowPeeker = this.librarySlowPeeker.addLibrary(outboundSessionId)) == null)
        {
            configuration.invokeConductorAgent();

            Thread.yield();
        }

        return outboundSlowPeeker;
    }

    private boolean isClustered()
    {
        return clusterSubscription != null;
    }

    public int doWork() throws Exception
    {
        final long timeInMs = clock.time();
        senderEndPoints.timeInMs(timeInMs);
        return retryManager.attemptSteps() +
            sendOutboundMessages() +
            sendReplayMessages() +
            pollEndPoints() +
            pollNewConnections(timeInMs) +
            pollLibraries(timeInMs) +
            gatewaySessions.pollSessions(timeInMs) +
            senderEndPoints.checkTimeouts(timeInMs) +
            adminCommands.drain(onAdminCommand) +
            checkDutyCycle();
    }

    private int checkDutyCycle()
    {
        return removeIf(replies, ResetSequenceNumberCommand::poll) +
            resendSaveNotifications(this.resendSlowStatus, SlowStatus.SLOW) +
            resendSaveNotifications(this.resendNotSlowStatus, SlowStatus.NOT_SLOW);
    }

    private int resendSaveNotifications(final Long2LongHashMap resend, final SlowStatus status)
    {
        int actions = 0;
        if (!resend.isEmpty())
        {
            final LongIterator keyIterator = resend.keySet().iterator();
            while (keyIterator.hasNext())
            {
                final long connectionId = keyIterator.nextValue();
                final int libraryId = (int)resend.get(connectionId);
                final long position = inboundPublication.saveSlowStatusNotification(
                    libraryId, connectionId, status);
                if (position > 0)
                {
                    actions++;
                    keyIterator.remove();
                }
            }
        }
        return actions;
    }

    private int sendReplayMessages()
    {
        return replayImage.controlledPoll(replaySubscriber, replayFragmentLimit) +
            replaySlowPeeker.peek(replaySlowSubscriber);
    }

    private int sendOutboundMessages()
    {
        int messagesRead =
            librarySubscription.controlledPoll(librarySubscriber, outboundLibraryFragmentLimit);
        messagesRead +=
            librarySlowPeeker.peek(senderEndPointAssembler);

        if (isClustered())
        {
            messagesRead +=
                clusterSubscription.poll(clusterSubscriber, outboundLibraryFragmentLimit);
            messagesRead +=
                clusterSlowPeeker.peek(senderEndPoints);
        }

        return messagesRead;
    }

    private int pollLibraries(final long timeInMs)
    {
        int total = 0;
        final Iterator<LiveLibraryInfo> iterator = idToLibrary.values().iterator();
        while (iterator.hasNext())
        {
            final LiveLibraryInfo library = iterator.next();
            total += library.poll(timeInMs);
            if (!library.isConnected())
            {
                DebugLogger.log(CLUSTER_MANAGEMENT, "Timing out connection to library %s%n", library.libraryId());

                iterator.remove();
                library.releaseSlowPeeker();
                tryAcquireLibrarySessions(library);
                saveLibraryTimeout(library);
            }
        }

        total += removeIf(librariesBeingAcquired, retryAcquireLibrarySessionsFunc);

        return total;
    }

    private void tryAcquireLibrarySessions(final LiveLibraryInfo library)
    {
        final int librarySessionId = library.aeronSessionId();
        final Image image = librarySubscription.imageBySessionId(librarySessionId);
        long libraryPosition = finalImagePositions.lookupPosition(librarySessionId);
        if (image != null)
        {
            libraryPosition = image.position();
        }

        final boolean indexed = indexedPosition(librarySessionId, libraryPosition);
        if (indexed)
        {
            acquireLibrarySessions(library);
        }
        else
        {
            library.acquireAtPosition(libraryPosition);
            librariesBeingAcquired.add(library);
        }
    }

    private boolean retryAcquireLibrarySessions(final LiveLibraryInfo library)
    {
        final boolean indexed = indexedPosition(library.aeronSessionId(), library.acquireAtPosition());
        if (indexed)
        {
            acquireLibrarySessions(library);
        }

        return indexed;
    }

    private boolean indexedPosition(final int aeronSessionId, final long position)
    {
        return sentSequenceNumberIndex.indexedPosition(aeronSessionId) >= position;
    }

    private void saveLibraryTimeout(final LibraryInfo library)
    {
        final int libraryId = library.libraryId();
        schedule(() -> inboundPublication.saveLibraryTimeout(libraryId, 0));
        schedule(() -> outboundPublication.saveLibraryTimeout(libraryId, 0));
    }

    private void acquireLibrarySessions(final LiveLibraryInfo library)
    {
        final List<GatewaySession> sessions = library.gatewaySessions();
        for (int i = 0, size = sessions.size(); i < size; i++)
        {
            final GatewaySession session = sessions.get(i);
            final long sessionId = session.sessionId();
            final int sentSequenceNumber = sentSequenceNumberIndex.lastKnownSequenceNumber(sessionId);
            final int receivedSequenceNumber = receivedSequenceNumberIndex.lastKnownSequenceNumber(sessionId);
            final boolean hasLoggedIn = receivedSequenceNumber != UNK_SESSION;
            final SessionState state = hasLoggedIn ? ACTIVE : CONNECTED;

            DebugLogger.log(
                CLUSTER_MANAGEMENT,
                "Acquiring session %s from library %s%n", session.sessionId(), library.libraryId());

            gatewaySessions.acquire(
                session,
                state,
                session.heartbeatIntervalInS(),
                sentSequenceNumber,
                receivedSequenceNumber,
                session.username(),
                session.password(),
                engineBlockablePosition);

            schedule(() -> saveManageSession(
                ENGINE_LIBRARY_ID,
                session,
                sentSequenceNumber,
                receivedSequenceNumber,
                LogonStatus.LIBRARY_NOTIFICATION));
        }

        finalImagePositions.removePosition(library.aeronSessionId());
    }

    private int pollEndPoints() throws IOException
    {
        final int inboundBytesReceivedLimit = this.inboundBytesReceivedLimit;

        int totalBytesReceived = 0;
        int bytesReceived;
        do
        {
            bytesReceived = receiverEndPoints.pollEndPoints();
            totalBytesReceived += bytesReceived;
        }
        while (bytesReceived > 0 && totalBytesReceived < inboundBytesReceivedLimit);

        return totalBytesReceived;
    }

    private int pollNewConnections(final long timeInMs) throws IOException
    {
        return channelSupplier.pollSelector(timeInMs, onNewConnectionFunc);
    }

    private void onNewConnection(final long timeInMs, final TcpChannel channel) throws IOException
    {
        if (clusterableStreams.isLeader())
        {
            final long connectionId = this.nextConnectionId++;
            final GatewaySession session = setupConnection(
                channel, connectionId, UNKNOWN_SESSION, null, ENGINE_LIBRARY_ID, ACCEPTOR, DETERMINE_AT_LOGON);

            session.disconnectAt(timeInMs + configuration.noLogonDisconnectTimeoutInMs());

            gatewaySessions.acquire(
                session,
                CONNECTED,
                configuration.defaultHeartbeatIntervalInS(),
                UNK_SESSION,
                UNK_SESSION,
                null,
                null,
                engineBlockablePosition);

            final String address = channel.remoteAddress();
            // In this case the save connect is simply logged for posterities sake
            // So in the back-pressure we should just drop it
            final long position = inboundPublication.saveConnect(connectionId, address);
            if (isBackPressured(position))
            {
                errorHandler.onError(new IllegalStateException(
                    "Failed to log connect from " + address + " due to backpressure"));
            }
        }
        else
        {
            final String address = channel.remoteAddress();
            errorHandler.onError(new IllegalStateException(
                String.format("Attempted connection from %s whilst follower", address)));

            // NB: channel is still blocking at this point, so will be placed in buffer
            // NB: Writing error message is best effort, possible that other end closes
            // Before receipt.
            channel.write(CONNECT_ERROR);
            channel.close();
        }
    }

    public Action onInitiateConnection(
        final int libraryId,
        final int port,
        final String host,
        final String senderCompId,
        final String senderSubId,
        final String senderLocationId,
        final String targetCompId,
        final String targetSubId,
        final String targetLocationId,
        final SequenceNumberType sequenceNumberType,
        final int requestedInitialSequenceNumber,
        final boolean resetSequenceNumber,
        final String username,
        final String password,
        final int heartbeatIntervalInS,
        final long correlationId,
        final Header header)
    {
        final LiveLibraryInfo library = idToLibrary.get(libraryId);
        if (library == null)
        {
            saveError(GatewayError.UNKNOWN_LIBRARY, libraryId, correlationId, "");

            return CONTINUE;
        }

        final CompositeKey sessionKey = sessionIdStrategy.onInitiateLogon(
            senderCompId,
            senderSubId,
            senderLocationId,
            targetCompId,
            targetSubId,
            targetLocationId);

        final SessionContext sessionContext = sessionContexts.onLogon(sessionKey);

        if (sessionContext == SessionContexts.DUPLICATE_SESSION)
        {
            final long sessionId = sessionContexts.lookupSessionId(sessionKey);
            final int owningLibraryId = senderEndPoints.libraryLookup().applyAsInt(sessionId);
            saveError(DUPLICATE_SESSION, libraryId, correlationId,
                "Duplicate Session for: " + sessionKey +
                    " Surrogate Key: " + sessionId +
                    " Currently owned by " + owningLibraryId);

            return CONTINUE;
        }

        try
        {
            final InetSocketAddress address = new InetSocketAddress(host, port);
            channelSupplier.open(address,
                (channel, ex) ->
                {
                    if (ex != null)
                    {
                        sessionContexts.onDisconnect(sessionContext.sessionId());
                        saveError(UNABLE_TO_CONNECT, libraryId, correlationId, ex);
                        return;
                    }

                    onConnectionOpen(
                        libraryId,
                        senderCompId,
                        senderSubId,
                        senderLocationId,
                        targetCompId,
                        targetSubId,
                        targetLocationId,
                        sequenceNumberType,
                        resetSequenceNumber,
                        username,
                        password,
                        heartbeatIntervalInS,
                        correlationId,
                        header,
                        library,
                        address,
                        channel,
                        sessionContext,
                        sessionKey);
                });
        }
        catch (final Exception e)
        {
            sessionContexts.onDisconnect(sessionContext.sessionId());
            saveError(UNABLE_TO_CONNECT, libraryId, correlationId, e);

            return CONTINUE;
        }

        return CONTINUE;
    }

    private void onConnectionOpen(
        final int libraryId,
        final String senderCompId,
        final String senderSubId,
        final String senderLocationId,
        final String targetCompId,
        final String targetSubId,
        final String targetLocationId,
        final SequenceNumberType sequenceNumberType,
        final boolean resetSequenceNumber,
        final String username,
        final String password,
        final int heartbeatIntervalInS,
        final long correlationId,
        final Header header,
        final LiveLibraryInfo library,
        final InetSocketAddress address,
        final TcpChannel channel,
        final SessionContext sessionContext,
        final CompositeKey sessionKey)
    {
        try
        {
            DebugLogger.log(
                CLUSTER_MANAGEMENT,
                "Initiating session %s from library %s%n", sessionContext.sessionId(), library.libraryId());

            final long connectionId = this.nextConnectionId++;

            sessionContext.onLogon(resetSequenceNumber || sequenceNumberType == TRANSIENT);
            final long sessionId = sessionContext.sessionId();
            final GatewaySession session =
                setupConnection(
                    channel,
                    connectionId,
                    sessionContext,
                    sessionKey,
                    libraryId,
                    INITIATOR,
                    sequenceNumberType);

            library.addSession(session);

            final class FinishInitiatingConnection extends UnitOfWork
            {
                private int lastSentSequenceNumber;
                private int lastReceivedSequenceNumber;

                private FinishInitiatingConnection()
                {
                    work(
                        this::checkLoggerUpToDate,
                        this::saveManageSession);
                }

                private long saveManageSession()
                {
                    return inboundPublication.saveManageSession(
                        libraryId,
                        connectionId,
                        sessionId,
                        lastSentSequenceNumber,
                        lastReceivedSequenceNumber,
                        Session.NO_LOGON_TIME,
                        LogonStatus.NEW,
                        SlowStatus.NOT_SLOW,
                        INITIATOR,
                        CONNECTED,
                        heartbeatIntervalInS,
                        correlationId,
                        sessionContext.sequenceIndex(),
                        senderCompId,
                        senderSubId,
                        senderLocationId,
                        targetCompId,
                        targetSubId,
                        targetLocationId,
                        address.toString());
                }

                private long checkLoggerUpToDate()
                {
                    if (indexedPosition(header.sessionId(), header.position()))
                    {
                        lastSentSequenceNumber = sentSequenceNumberIndex.lastKnownSequenceNumber(sessionId);
                        lastReceivedSequenceNumber = receivedSequenceNumberIndex.lastKnownSequenceNumber(sessionId);
                        session.onLogon(
                            sessionId, sessionContext, sessionKey, username, password, heartbeatIntervalInS);
                        return 0;
                    }

                    return BACK_PRESSURED;
                }
            }

            retryManager.schedule(new FinishInitiatingConnection());
        }
        catch (final Exception e)
        {
            saveError(EXCEPTION, libraryId, correlationId, e);
        }
    }

    private void saveError(final GatewayError error, final int libraryId, final long replyToId, final String message)
    {
        schedule(() -> inboundPublication.saveError(error, libraryId, replyToId, message));
    }

    private void saveError(final GatewayError error, final int libraryId, final long replyToId, final Exception e)
    {
        final String message = e.getMessage();
        saveError(error, libraryId, replyToId, message == null ? "" : message);
    }

    public Action onMessage(
        final DirectBuffer buffer,
        final int offset,
        final int length,
        final int libraryId,
        final long connectionId,
        final long sessionId,
        final int sequenceIndex,
        final int messageType,
        final long timestamp,
        final MessageStatus status,
        final long position)
    {
        final long now = outboundTimer.recordSince(timestamp);

        if (!clusterableStreams.isLeader())
        {
            sessionContexts.onSentFollowerMessage(sessionId, sequenceIndex, messageType, buffer, offset, length);
        }

        senderEndPoints.onMessage(libraryId, connectionId, buffer, offset, length, position);

        sendTimer.recordSince(now);

        return CONTINUE;
    }

    private GatewaySession setupConnection(
        final TcpChannel channel,
        final long connectionId,
        final SessionContext context,
        final CompositeKey sessionKey,
        final int libraryId,
        final ConnectionType connectionType,
        final SequenceNumberType sequenceNumberType)
        throws IOException
    {
        final ReceiverEndPoint receiverEndPoint = endPointFactory.receiverEndPoint(
            channel,
            connectionId,
            context.sessionId(),
            context.sequenceIndex(),
            libraryId,
            this,
            sentSequenceNumberIndex,
            receivedSequenceNumberIndex,
            sequenceNumberType,
            connectionType);
        receiverEndPoints.add(receiverEndPoint);

        final BlockablePosition libraryBlockablePosition = getLibraryBlockablePosition(libraryId);
        final SenderEndPoint senderEndPoint =
            endPointFactory.senderEndPoint(channel, connectionId, libraryId, libraryBlockablePosition, this);
        senderEndPoints.add(senderEndPoint);

        final GatewaySession gatewaySession = new GatewaySession(
            connectionId,
            context,
            channel.remoteAddress(),
            connectionType,
            sessionKey,
            receiverEndPoint,
            senderEndPoint);

        receiverEndPoint.gatewaySession(gatewaySession);

        return gatewaySession;
    }

    private BlockablePosition getLibraryBlockablePosition(final int libraryId)
    {
        if (libraryId == ENGINE_LIBRARY_ID)
        {
            return engineBlockablePosition;
        }
        else
        {
            return idToLibrary.get(libraryId).librarySlowPeeker();
        }
    }

    public Action onRequestDisconnect(final int libraryId, final long connectionId, final DisconnectReason reason)
    {
        return onDisconnect(libraryId, connectionId, reason);
    }

    public Action onDisconnect(final int libraryId, final long connectionId, final DisconnectReason reason)
    {
        receiverEndPoints.removeConnection(connectionId, reason);
        senderEndPoints.removeConnection(connectionId);
        final LiveLibraryInfo library = idToLibrary.get(libraryId);
        if (library != null)
        {
            library.removeSession(connectionId);
        }
        else
        {
            gatewaySessions.releaseByConnectionId(connectionId);
        }

        return CONTINUE;
    }

    public Action onLibraryConnect(
        final int libraryId,
        final String libraryName,
        final long correlationId,
        final int aeronSessionId)
    {
        final Action action = retryManager.retry(correlationId);
        if (action != null)
        {
            return action;
        }

        final LiveLibraryInfo existingLibrary = idToLibrary.get(libraryId);
        if (existingLibrary != null)
        {
            existingLibrary.onHeartbeat(clock.time());

            return Pressure.apply(
                inboundPublication.saveControlNotification(libraryId, existingLibrary.sessions()));
        }

        // Send an empty control notification if you've never seen this library before
        // Since it may have connected to another gateway node if you're clustered.
        if (Pressure.isBackPressured(
            inboundPublication.saveControlNotification(libraryId, Collections.emptyList())))
        {
            return ABORT;
        }

        final LivenessDetector livenessDetector = LivenessDetector.forEngine(
            inboundPublication,
            libraryId,
            configuration.replyTimeoutInMs(),
            clock.time());

        final List<Continuation> unitsOfWork = new ArrayList<>();
        unitsOfWork.add(() ->
        {
            final LibrarySlowPeeker librarySlowPeeker = this.librarySlowPeeker.addLibrary(aeronSessionId);
            if (librarySlowPeeker == null)
            {
                return BACK_PRESSURED;
            }

            final LiveLibraryInfo library = new LiveLibraryInfo(
                libraryId, libraryName, livenessDetector, aeronSessionId, librarySlowPeeker);
            idToLibrary.put(libraryId, library);

            DebugLogger.log(CLUSTER_MANAGEMENT, "Library %s - %s connected %n", libraryId, libraryName);

            return COMPLETE;
        });

        for (final GatewaySession gatewaySession : gatewaySessions.sessions())
        {
            unitsOfWork.add(
                // TODO(Nick): UNK_SESSION is the wrong constant to use?
                () -> saveManageSession(libraryId, gatewaySession, UNK_SESSION, UNK_SESSION, LIBRARY_NOTIFICATION));
        }

        return retryManager.firstAttempt(correlationId, new UnitOfWork(unitsOfWork));
    }

    public Action onApplicationHeartbeat(final int libraryId, final int aeronSessionId)
    {
        final LiveLibraryInfo library = idToLibrary.get(libraryId);
        if (library != null)
        {
            final long timeInMs = clock.time();
            DebugLogger.log(
                APPLICATION_HEARTBEAT, "Received Heartbeat from library %d at timeInMs %d%n", libraryId, timeInMs);
            library.onHeartbeat(timeInMs);

            return CONTINUE;
        }
        else
        {
            // We are not going to send the libraryName on every heartbeat so this library will not have a debug name.
            final Action action = onLibraryConnect(libraryId, "", libraryId, aeronSessionId);
            if (action == ABORT)
            {
                return ABORT;
            }

            return Pressure.apply(inboundPublication.saveControlNotification(libraryId, NO_SESSIONS));
        }
    }

    public Action onReleaseSession(
        final int libraryId,
        final long connectionId,
        final long sessionId,
        final long correlationId,
        final SessionState state,
        final long heartbeatIntervalInMs,
        final int lastSentSequenceNumber,
        final int lastReceivedSequenceNumber,
        final String username,
        final String password,
        final Header header)
    {
        final LiveLibraryInfo libraryInfo = idToLibrary.get(libraryId);
        if (libraryInfo == null)
        {
            return Pressure.apply(
                inboundPublication.saveReleaseSessionReply(
                    libraryId, SessionReplyStatus.UNKNOWN_LIBRARY, correlationId));
        }

        DebugLogger.log(
            CLUSTER_MANAGEMENT,
            "Releasing session %s with connectionId %s from library %s%n",
            sessionId,
            connectionId,
            libraryId);

        final GatewaySession session = libraryInfo.removeSession(connectionId);

        if (session == null)
        {
            return Pressure.apply(
                inboundPublication.saveReleaseSessionReply(
                    libraryId, SessionReplyStatus.UNKNOWN_SESSION, correlationId));
        }

        final Action action = Pressure.apply(inboundPublication.saveReleaseSessionReply(libraryId, OK, correlationId));
        if (action == ABORT)
        {
            libraryInfo.addSession(session);
        }
        else
        {
            gatewaySessions.acquire(
                session,
                state,
                (int)MILLISECONDS.toSeconds(heartbeatIntervalInMs),
                lastSentSequenceNumber,
                lastReceivedSequenceNumber,
                username,
                password,
                engineBlockablePosition);

            schedule(() -> saveManageSession(
                ENGINE_LIBRARY_ID,
                session,
                lastSentSequenceNumber,
                lastReceivedSequenceNumber,
                LogonStatus.LIBRARY_NOTIFICATION));
        }

        return action;
    }

    public Action onRequestSession(
        final int libraryId,
        final long sessionId,
        final long correlationId,
        final int replayFromSequenceNumber,
        final int replayFromSequenceIndex)
    {
        final Action action = retryManager.retry(correlationId);
        if (action != null)
        {
            return action;
        }

        final LiveLibraryInfo libraryInfo = idToLibrary.get(libraryId);
        if (libraryInfo == null)
        {
            return Pressure.apply(
                inboundPublication.saveRequestSessionReply(
                    libraryId, SessionReplyStatus.UNKNOWN_LIBRARY, correlationId));
        }

        final GatewaySession gatewaySession = gatewaySessions.releaseBySessionId(sessionId);
        if (gatewaySession == null)
        {
            return Pressure.apply(
                inboundPublication.saveRequestSessionReply(
                    libraryId, SessionReplyStatus.UNKNOWN_SESSION, correlationId));
        }

        final Session session = gatewaySession.session();
        if (!session.isActive())
        {
            return Pressure.apply(
                inboundPublication.saveRequestSessionReply(
                    libraryId, SESSION_NOT_LOGGED_IN, correlationId));
        }

        final long connectionId = gatewaySession.connectionId();
        final int lastSentSeqNum = session.lastSentMsgSeqNum();
        final int lastRecvSeqNum = session.lastReceivedMsgSeqNum();
        final SessionState sessionState = session.state();
        final long logonTime = session.logonTime();
        gatewaySession.handoverManagementTo(libraryId, libraryInfo.librarySlowPeeker());
        libraryInfo.addSession(gatewaySession);

        DebugLogger.log(CLUSTER_MANAGEMENT, "Handing control for session %s to library %s%n", sessionId, libraryId);

        final List<Continuation> continuations = new ArrayList<>();

        continuations.add(() -> inboundPublication.saveManageSession(
            libraryId,
            connectionId,
            sessionId,
            lastSentSeqNum,
            lastRecvSeqNum,
            logonTime,
            LogonStatus.NEW,
            gatewaySession.slowStatus(),
            gatewaySession.connectionType(),
            sessionState,
            gatewaySession.heartbeatIntervalInS(),
            correlationId,
            gatewaySession.sequenceIndex(),
            session.compositeKey().localCompId(),
            session.compositeKey().localSubId(),
            session.compositeKey().localLocationId(),
            session.compositeKey().remoteCompId(),
            session.compositeKey().remoteSubId(),
            session.compositeKey().remoteLocationId(),
            gatewaySession.address()));

        catchupSession(
            continuations,
            libraryId,
            connectionId,
            correlationId,
            replayFromSequenceNumber,
            replayFromSequenceIndex,
            gatewaySession,
            lastRecvSeqNum);

        return retryManager.firstAttempt(correlationId, new UnitOfWork(continuations));
    }

    private long saveManageSession(
        final int libraryId,
        final GatewaySession gatewaySession,
        final int lastSentSeqNum,
        final int lastReceivedSeqNum,
        final LogonStatus logonstatus)
    {
        final CompositeKey compositeKey = gatewaySession.sessionKey();
        if (compositeKey != null)
        {
            final long connectionId = gatewaySession.connectionId();

            return inboundPublication.saveManageSession(
<<<<<<< HEAD
                    libraryId,
                                                        connectionId,
                                                        gatewaySession.sessionId(),
                                                        lastSentSeqNum,
                                                        lastReceivedSeqNum,
                                                        gatewaySession.session().logonTime(),
                                                        logonstatus,
                                                        gatewaySession.slowStatus(),
                                                        gatewaySession.connectionType(),
                                                        gatewaySession.session().state(),
                                                        gatewaySession.heartbeatIntervalInS(),
                                                        NO_CORRELATION_ID,
                                                        gatewaySession.sequenceIndex(),
                                                        compositeKey.localCompId(),
                                                        compositeKey.localSubId(),
                                                        compositeKey.localLocationId(),
                                                        compositeKey.remoteCompId(),
                                                        compositeKey.remoteSubId(),
                                                                     compositeKey.remoteLocationId(),
                                                                     gatewaySession.address());
=======
                libraryId,
                connectionId,
                gatewaySession.sessionId(),
                lastSentSeqNum,
                lastReceivedSeqNum,
                gatewaySession.session().logonTime(),
                logonstatus,
                gatewaySession.slowStatus(),
                gatewaySession.connectionType(),
                gatewaySession.session().state(),
                gatewaySession.heartbeatIntervalInS(),
                NO_CORRELATION_ID,
                gatewaySession.sequenceIndex(),
                compositeKey.localCompId(),
                compositeKey.localSubId(),
                compositeKey.localLocationId(),
                compositeKey.remoteCompId(),
                compositeKey.remoteSubId(),
                compositeKey.remoteLocationId(), gatewaySession.address());
>>>>>>> 859c2137
        }

        return COMPLETE;
    }

    private void catchupSession(
        final List<Continuation> continuations,
        final int libraryId,
        final long connectionId,
        final long correlationId,
        final int replayFromSequenceNumber,
        final int replayFromSequenceIndex,
        final GatewaySession session,
        final int lastReceivedSeqNum)
    {
        if (replayFromSequenceNumber != NO_MESSAGE_REPLAY)
        {
            final int sequenceIndex = session.sequenceIndex();
            if (replayFromSequenceIndex > sequenceIndex ||
                (replayFromSequenceIndex == sequenceIndex && replayFromSequenceNumber > lastReceivedSeqNum))
            {
                continuations.add(() ->
                    sequenceNumberTooHigh(libraryId, correlationId, session));
                return;
            }

            continuations.add(
                new CatchupReplayer(
                    inboundMessages,
                    inboundPublication,
                    errorHandler,
                    correlationId,
                    connectionId,
                    libraryId,
                    lastReceivedSeqNum,
                    sequenceIndex,
                    replayFromSequenceNumber,
                    replayFromSequenceIndex,
                    session,
                    catchupTimeout(),
                    clock));
        }
        else
        {
            continuations.add(() ->
                CatchupReplayer.sendOk(inboundPublication, correlationId, session, libraryId));
        }
    }

    private long catchupTimeout()
    {
        return configuration.replyTimeoutInMs() / 2;
    }

    private long sequenceNumberTooHigh(final int libraryId, final long correlationId, final GatewaySession session)
    {
        final long position = inboundPublication.saveRequestSessionReply(
            libraryId, SEQUENCE_NUMBER_TOO_HIGH, correlationId);
        if (!Pressure.isBackPressured(position))
        {
            session.play();
        }
        return position;
    }

    void onQueryLibraries(final QueryLibrariesCommand command)
    {
        final List<LibraryInfo> libraries = new ArrayList<>(idToLibrary.values());
        libraries.add(new EngineLibraryInfo(gatewaySessions));
        command.success(libraries);
    }

    void onResetSessionIds(final File backupLocation, final ResetSessionIdsCommand command)
    {
        schedule(
            new UnitOfWork(
                inboundPublication::saveResetSessionIds,
                outboundPublication::saveResetSessionIds,
                () ->
                {
                    try
                    {
                        sessionContexts.reset(backupLocation);
                    }
                    catch (final Exception ex)
                    {
                        command.onError(ex);
                    }
                    return COMPLETE;
                },
                () ->
                {
                    if (command.hasCompleted())
                    {
                        return COMPLETE;
                    }

                    if (sequenceNumbersNotReset())
                    {
                        return BACK_PRESSURED;
                    }
                    else
                    {
                        command.success();
                        return COMPLETE;
                    }
                }
            )
        );
    }

    void onResetSequenceNumber(final ResetSequenceNumberCommand reply)
    {
        reply.libraryLookup(senderEndPoints.libraryLookup());

        if (!reply.poll())
        {
            replies.add(reply);
        }
    }

    void onLookupSessionId(final LookupSessionIdCommand command)
    {
        final CompositeKey compositeKey = sessionIdStrategy.onInitiateLogon(
            command.localCompId,
            command.localSubId,
            command.localLocationId,
            command.remoteCompId,
            command.remoteSubId,
            command.remoteLocationId);

        final long sessionId = sessionContexts.lookupSessionId(compositeKey);

        if (sessionId == Session.UNKNOWN)
        {
            command.error(new IllegalArgumentException(
                "Unknown Session: " + compositeKey));
        }
        else
        {
            command.complete(sessionId);
        }
    }

    private boolean sequenceNumbersNotReset()
    {
        return sentSequenceNumberIndex.lastKnownSequenceNumber(1) != UNK_SESSION ||
            receivedSequenceNumberIndex.lastKnownSequenceNumber(1) != UNK_SESSION;
    }

    public void onClose()
    {
        Exceptions.closeAll(
            this::quiesce,
            inboundMessages,
            receiverEndPoints,
            senderEndPoints,
            channelSupplier);
    }

    private void quiesce()
    {
        final Long2LongHashMap inboundPositions = new Long2LongHashMap(CompletionPosition.MISSING_VALUE);
        inboundPositions.put(inboundPublication.id(), inboundPublication.position());
        inboundCompletionPosition.complete(inboundPositions);

        final Long2LongHashMap outboundPositions = new Long2LongHashMap(CompletionPosition.MISSING_VALUE);
        idToLibrary.values().forEach(liveLibraryInfo ->
        {
            final int aeronSessionId = liveLibraryInfo.aeronSessionId();
            final Image image = librarySubscription.imageBySessionId(aeronSessionId);
            if (image != null)
            {
                final long position = image.position();
                outboundPositions.put(aeronSessionId, position);
            }
        });
        outboundLibraryCompletionPosition.complete(outboundPositions);

        if (isClustered())
        {
            final Long2LongHashMap outboundClusterPositions = new Long2LongHashMap(CompletionPosition.MISSING_VALUE);
            final long position = clusterSubscription.position();
            outboundClusterPositions.put(OUTBOUND_LIBRARY_STREAM, position);
            outboundClusterCompletionPosition.complete(outboundClusterPositions);
        }
    }

    public String roleName()
    {
        return agentNamePrefix + "Framer";
    }

    void schedule(final Continuation continuation)
    {
        if (continuation.attemptToAction() != CONTINUE)
        {
            retryManager.schedule(continuation);
        }
    }

    void slowStatus(final int libraryId, final long connectionId, final boolean hasBecomeSlow)
    {
        if (hasBecomeSlow)
        {
            sendSlowStatus(libraryId, connectionId, resendNotSlowStatus, resendSlowStatus, SlowStatus.SLOW);
        }
        else
        {
            sendSlowStatus(libraryId, connectionId, resendSlowStatus, resendNotSlowStatus, SlowStatus.NOT_SLOW);
        }
    }

    private void sendSlowStatus(
        final int libraryId,
        final long connectionId,
        final Long2LongHashMap toNotResend,
        final Long2LongHashMap toResend,
        final SlowStatus status)
    {
        toNotResend.remove(connectionId);
        final long position = inboundPublication.saveSlowStatusNotification(
            libraryId, connectionId, status);
        if (Pressure.isBackPressured(position))
        {
            toResend.put(connectionId, libraryId);
        }
    }
}<|MERGE_RESOLUTION|>--- conflicted
+++ resolved
@@ -1143,28 +1143,6 @@
             final long connectionId = gatewaySession.connectionId();
 
             return inboundPublication.saveManageSession(
-<<<<<<< HEAD
-                    libraryId,
-                                                        connectionId,
-                                                        gatewaySession.sessionId(),
-                                                        lastSentSeqNum,
-                                                        lastReceivedSeqNum,
-                                                        gatewaySession.session().logonTime(),
-                                                        logonstatus,
-                                                        gatewaySession.slowStatus(),
-                                                        gatewaySession.connectionType(),
-                                                        gatewaySession.session().state(),
-                                                        gatewaySession.heartbeatIntervalInS(),
-                                                        NO_CORRELATION_ID,
-                                                        gatewaySession.sequenceIndex(),
-                                                        compositeKey.localCompId(),
-                                                        compositeKey.localSubId(),
-                                                        compositeKey.localLocationId(),
-                                                        compositeKey.remoteCompId(),
-                                                        compositeKey.remoteSubId(),
-                                                                     compositeKey.remoteLocationId(),
-                                                                     gatewaySession.address());
-=======
                 libraryId,
                 connectionId,
                 gatewaySession.sessionId(),
@@ -1183,8 +1161,8 @@
                 compositeKey.localLocationId(),
                 compositeKey.remoteCompId(),
                 compositeKey.remoteSubId(),
-                compositeKey.remoteLocationId(), gatewaySession.address());
->>>>>>> 859c2137
+                compositeKey.remoteLocationId(),
+                gatewaySession.address());
         }
 
         return COMPLETE;
