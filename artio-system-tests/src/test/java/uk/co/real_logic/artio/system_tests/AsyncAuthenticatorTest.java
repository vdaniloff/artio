/*
 * Copyright 2015-2019 Real Logic Ltd, Adaptive Financial Consulting Ltd.
 *
 * Licensed under the Apache License, Version 2.0 (the "License");
 * you may not use this file except in compliance with the License.
 * You may obtain a copy of the License at
 *
 * https://www.apache.org/licenses/LICENSE-2.0
 *
 * Unless required by applicable law or agreed to in writing, software
 * distributed under the License is distributed on an "AS IS" BASIS,
 * WITHOUT WARRANTIES OR CONDITIONS OF ANY KIND, either express or implied.
 * See the License for the specific language governing permissions and
 * limitations under the License.
 */
package uk.co.real_logic.artio.system_tests;

import org.junit.After;
import org.junit.Before;
import org.junit.Test;
import uk.co.real_logic.artio.Reply;
<<<<<<< HEAD
import uk.co.real_logic.artio.builder.Encoder;
import uk.co.real_logic.artio.builder.RejectEncoder;
import uk.co.real_logic.artio.decoder.LogonDecoder;
=======
import uk.co.real_logic.artio.decoder.AbstractLogonDecoder;
>>>>>>> 4a1070e0
import uk.co.real_logic.artio.engine.EngineConfiguration;
import uk.co.real_logic.artio.engine.FixEngine;
import uk.co.real_logic.artio.library.LibraryConfiguration;
import uk.co.real_logic.artio.session.Session;
import uk.co.real_logic.artio.validation.AuthenticationProxy;
import uk.co.real_logic.artio.validation.AuthenticationStrategy;

import java.util.List;

import static org.hamcrest.Matchers.*;
import static org.junit.Assert.*;
import static uk.co.real_logic.artio.Constants.LOGON_MESSAGE_AS_STR;
import static uk.co.real_logic.artio.TestFixtures.launchMediaDriver;
import static uk.co.real_logic.artio.Timing.assertEventuallyTrue;
import static uk.co.real_logic.artio.system_tests.SystemTestUtil.*;

public class AsyncAuthenticatorTest extends AbstractGatewayToGatewaySystemTest
{
    private static final int DEFAULT_TIMEOUT_IN_MS = 1_000;
    private static final long LINGER_TIMEOUT_IN_MS = 1_000L;
    private final FakeConnectHandler fakeConnectHandler = new FakeConnectHandler();
    private final FakeAsyncAuthenticationStrategy auth = new FakeAsyncAuthenticationStrategy();

    @Before
    public void launch()
    {
        delete(ACCEPTOR_LOGS);

        mediaDriver = launchMediaDriver();

        final EngineConfiguration acceptingConfig = acceptingConfig(port, ACCEPTOR_ID, INITIATOR_ID);
        acceptingConfig.printErrorMessages(false);
        acceptingConfig.authenticationStrategy(auth);

        acceptingEngine = FixEngine.launch(acceptingConfig);
        initiatingEngine = launchInitiatingEngine(libraryAeronPort);

        final LibraryConfiguration acceptingLibraryConfig = acceptingLibraryConfig(acceptingHandler);
        acceptingLibraryConfig.libraryConnectHandler(fakeConnectHandler);
        acceptingLibrary = connect(acceptingLibraryConfig);
        initiatingLibrary = newInitiatingLibrary(libraryAeronPort, initiatingHandler);
        testSystem = new TestSystem(acceptingLibrary, initiatingLibrary);
    }

    @Test
    public void shouldConnectedAcceptedAuthentications()
    {
        final Reply<Session> reply = acquireAuthProxy();

        auth.accept();
        completeConnectInitiatingSession(reply);
        messagesCanBeExchanged();
        assertInitiatingSequenceIndexIs(0);
    }

    @Test
    public void logonsCanBeRejected()
    {
        final Reply<Session> reply = acquireAuthProxy();

        auth.reject();

        assertDisconnectRejected(reply);
    }

    @Test
    public void logonsCanBeRejectedWithCustomMessages()
    {
        final Reply<Session> reply = acquireAuthProxy();

        final RejectEncoder rejectEncoder = newRejectEncoder();

        final long startTime = System.currentTimeMillis();
        auth.reject(rejectEncoder, LINGER_TIMEOUT_IN_MS);

        assertDisconnectRejected(reply);
        final long rejectTime = System.currentTimeMillis() - startTime;
        assertThat(rejectTime, greaterThanOrEqualTo(LINGER_TIMEOUT_IN_MS));
        assertThat(rejectTime, lessThan(2 * LINGER_TIMEOUT_IN_MS));

        final EngineConfiguration config = initiatingEngine.configuration();
        final List<String> messages = getMessagesFromArchive(config, config.inboundLibraryStream());
        assertThat(messages, hasSize(1));
        final String rejectMessage = messages.get(0);
        assertThat(rejectMessage, containsString("372=A\00158=Invalid Logon"));
        assertThat(rejectMessage, containsString("35=3\00149=acceptor\00156=initiator\00134=1"));
    }

    @Test(expected = NullPointerException.class)
    public void rejectWithEncoderMustProvideAnEncoder()
    {
        acquireAuthProxy();

        try
        {
            auth.reject(null, LINGER_TIMEOUT_IN_MS);
        }
        finally
        {
            // Test optimisation.
            auth.reject();
        }
    }

    @Test(expected = IllegalArgumentException.class)
    public void lingerTimeoutShouldBeValid()
    {
        acquireAuthProxy();

        final RejectEncoder encoder = newRejectEncoder();

        try
        {
            auth.reject(encoder, -1);
        }
        finally
        {
            // Test optimisation.
            auth.reject();
        }
    }

    @Test
    public void invalidEncoderShouldStillDisconnect()
    {
        final Reply<Session> reply = acquireAuthProxy();

        final RejectEncoder invalidEncoder = new RejectEncoder();

        auth.reject(invalidEncoder, 0);

        assertDisconnectRejected(reply);
    }

    @Test
    public void shouldDisconnectSessionsWhenAuthStrategyFails()
    {
        auth.throwWhenInvoked = true;

        final Reply<Session> reply = acquireAuthProxy();

        assertDisconnectRejected(reply);
    }

    @Test
    public void messagesCanBeSentFromInitiatorToAcceptorAfterFailedAuthenticationAttempt()
    {
        final Reply<Session> invalidReply = acquireAuthProxy();

        auth.reject();

        completeFailedSession(invalidReply);

        auth.reset();

        final Reply<Session> validReply = acquireAuthProxy();

        auth.accept();
        completeConnectInitiatingSession(validReply);
        messagesCanBeExchanged();
        assertInitiatingSequenceIndexIs(1);
    }

    @Test
    public void shouldOnlyUseFirstMethodCall()
    {
        final Reply<Session> reply = acquireAuthProxy();

        auth.accept();

        completeConnectSessions(reply);

        try
        {
            auth.reject();
            fail("Should not allow a reject after an accept");
        }
        catch (final IllegalStateException e)
        {
            // Deliberately blank
        }

        messagesCanBeExchanged();
        assertInitiatingSequenceIndexIs(0);
    }

    @After
    public void teardown()
    {
        auth.verifyNoBlockingCalls();
    }

    private RejectEncoder newRejectEncoder()
    {
        final RejectEncoder rejectEncoder = new RejectEncoder();
        rejectEncoder.refMsgType(LOGON_MESSAGE_AS_STR);
        rejectEncoder.refSeqNum(1);
        rejectEncoder.text("Invalid Logon");
        return rejectEncoder;
    }

    private void assertDisconnectRejected(final Reply<Session> reply)
    {
        testSystem.awaitReply(reply);
        assertEquals(reply.toString(), Reply.State.ERRORED, reply.state());
        assertThat(reply.error().getMessage(), containsString("UNABLE_TO_LOGON: Disconnected before session active"));
    }

    private Reply<Session> acquireAuthProxy()
    {
        final Reply<Session> reply = initiate(initiatingLibrary, port, INITIATOR_ID, ACCEPTOR_ID);

        assertEventuallyTrue("failed to receive auth proxy", () ->
        {
            testSystem.poll();
            return auth.hasAuthenticateBeenInvoked();
        }, DEFAULT_TIMEOUT_IN_MS);

        assertEquals(Reply.State.EXECUTING, reply.state());

        return reply;
    }

    private static class FakeAsyncAuthenticationStrategy implements AuthenticationStrategy
    {
        private volatile boolean throwWhenInvoked;
        private volatile boolean blockingAuthenticateCalled;
        private volatile AuthenticationProxy authProxy;

        public void authenticateAsync(final AbstractLogonDecoder logon, final AuthenticationProxy authProxy)
        {
            this.authProxy = authProxy;

            assertThat(authProxy.remoteAddress(), containsString("127.0.0.1"));

            if (throwWhenInvoked)
            {
                throw new RuntimeException("Broken application code");
            }
        }

        public boolean authenticate(final AbstractLogonDecoder logon)
        {
            blockingAuthenticateCalled = true;

            throw new UnsupportedOperationException();
        }

        void verifyNoBlockingCalls()
        {
            assertFalse(blockingAuthenticateCalled);
        }

        void accept()
        {
            authProxy.accept();
        }

        void reject()
        {
            authProxy.reject();
        }

        void reject(final Encoder encoder, final long lingerTimeoutInMs)
        {
            authProxy.reject(encoder, lingerTimeoutInMs);
        }

        boolean hasAuthenticateBeenInvoked()
        {
            return authProxy != null;
        }

        void reset()
        {
            authProxy = null;
        }
    }
}<|MERGE_RESOLUTION|>--- conflicted
+++ resolved
@@ -19,13 +19,9 @@
 import org.junit.Before;
 import org.junit.Test;
 import uk.co.real_logic.artio.Reply;
-<<<<<<< HEAD
 import uk.co.real_logic.artio.builder.Encoder;
 import uk.co.real_logic.artio.builder.RejectEncoder;
-import uk.co.real_logic.artio.decoder.LogonDecoder;
-=======
 import uk.co.real_logic.artio.decoder.AbstractLogonDecoder;
->>>>>>> 4a1070e0
 import uk.co.real_logic.artio.engine.EngineConfiguration;
 import uk.co.real_logic.artio.engine.FixEngine;
 import uk.co.real_logic.artio.library.LibraryConfiguration;
@@ -47,7 +43,7 @@
     private static final int DEFAULT_TIMEOUT_IN_MS = 1_000;
     private static final long LINGER_TIMEOUT_IN_MS = 1_000L;
     private final FakeConnectHandler fakeConnectHandler = new FakeConnectHandler();
-    private final FakeAsyncAuthenticationStrategy auth = new FakeAsyncAuthenticationStrategy();
+    private final ControllableAuthenticationStrategy auth = new ControllableAuthenticationStrategy();
 
     @Before
     public void launch()
@@ -196,7 +192,7 @@
 
         auth.accept();
 
-        completeConnectSessions(reply);
+        completeConnectInitiatingSession(reply);
 
         try
         {
@@ -249,7 +245,7 @@
         return reply;
     }
 
-    private static class FakeAsyncAuthenticationStrategy implements AuthenticationStrategy
+    private static class ControllableAuthenticationStrategy implements AuthenticationStrategy
     {
         private volatile boolean throwWhenInvoked;
         private volatile boolean blockingAuthenticateCalled;
